import {
  UserLoginRequest,
  UserRegistrationRequest,
  UserLoginResponse,
  UserRegistrationResponse,
  UserMeResponse,
  EmailVerificationResponse,
  ResendVerificationResponse,
  GoogleOAuthResponse,
  UsernameAvailabilityRequest,
  UsernameAvailabilityResponse,
  UserProfileUpdateRequest,
  UserProfileUpdateResponse,
  GetPublicProfileResponse,
<<<<<<< HEAD
} from "@/types";

const API_URL = process.env.NEXT_PUBLIC_API_URL;

if (!API_URL) {
  throw new Error("NEXT_PUBLIC_API_URL is not set");
}
=======
} from "@/types/user";
import { ApiUtil } from "../api-util";
>>>>>>> 20aa35aa

// User Authentication API Functions
export const userApi = {
  // User login
  login: async (credentials: UserLoginRequest): Promise<UserLoginResponse> => {
    const response = await ApiUtil.post<UserLoginResponse>("/user/login", credentials);
    return ApiUtil.extractData(response);
  },

  // Check username availability
  checkUsernameAvailability: async (
    request: UsernameAvailabilityRequest
  ): Promise<UsernameAvailabilityResponse> => {
    const response = await ApiUtil.post<UsernameAvailabilityResponse>("/user/auth/check-username", request);
    return ApiUtil.extractData(response);
  },

  // User registration
  register: async (
    userData: UserRegistrationRequest
  ): Promise<UserRegistrationResponse> => {
    const response = await ApiUtil.post<UserRegistrationResponse>("/user/register", userData);
    return ApiUtil.extractData(response);
  },

  // User logout
  logout: async (): Promise<void> => {
    await ApiUtil.post<void>("/user/logout");
  },

  // Get current user
  me: async (): Promise<UserMeResponse> => {
    const response = await ApiUtil.get<UserMeResponse>("/user/me");
    return ApiUtil.extractData(response);
  },

  // Verify email
  verifyEmail: async (token: string): Promise<EmailVerificationResponse> => {
    const response = await ApiUtil.post<EmailVerificationResponse>("/user/verify-email", { token });
    return ApiUtil.extractData(response);
  },

  // Resend verification email
  resendVerification: async (
    email: string
  ): Promise<ResendVerificationResponse> => {
    const response = await ApiUtil.post<ResendVerificationResponse>("/user/resend-verification", { email });
    return ApiUtil.extractData(response);
  },

  // Google OAuth callback
  googleOAuthCallback: async (
    code: string,
    state?: string
  ): Promise<GoogleOAuthResponse> => {
    const response = await ApiUtil.post<GoogleOAuthResponse>("/auth/oauth/callback", { code, state });
    return ApiUtil.extractData(response);
  },

  // Update user profile
  updateProfile: async (
    profileData: UserProfileUpdateRequest
  ): Promise<UserProfileUpdateResponse> => {
    const response = await ApiUtil.put<UserProfileUpdateResponse>("/user/profile/edit", profileData);
    return ApiUtil.extractData(response);
  },

  // Change password
  changePassword: async (passwordData: {
    currentPassword: string;
    newPassword: string;
  }): Promise<{ success: boolean; message: string }> => {
    const response = await ApiUtil.post<{ success: boolean; message: string }>("/user/auth/change-password", passwordData);
    return ApiUtil.extractData(response);
  },

  // Delete account
  deleteAccount: async (): Promise<{ success: boolean; message: string }> => {
    const response = await ApiUtil.delete<{ success: boolean; message: string }>("/user/account/delete");
    return ApiUtil.extractData(response);
  },

  // Cancel subscription
  cancelSubscription: async (): Promise<{
    success: boolean;
    message: string;
  }> => {
    const response = await ApiUtil.post<{
      success: boolean;
      message: string;
    }>("/user/subscription/cancel");
    return ApiUtil.extractData(response);
  },

  // Update language preference
  updateLanguage: async (
    languageCode: string
  ): Promise<{
    success: boolean;
    message: string;
    user?: any;
  }> => {
    const response = await ApiUtil.put<{
      success: boolean;
      message: string;
      user?: any;
    }>("/user/profile/edit", { preferredLanguage: languageCode });
    return ApiUtil.extractData(response);
  },

  // Get public user profile by username
  getPublicProfile: async (
    username: string
  ): Promise<GetPublicProfileResponse> => {
    const response = await ApiUtil.get<GetPublicProfileResponse>("/user/profile/get", { username });
    return ApiUtil.extractData(response);
  },

  // Upload avatar - request presigned URL
  uploadAvatar: async (
    filename: string,
    contentType: string
  ): Promise<{
    success: boolean;
    data: { uploadUrl: string; avatarKey: string };
  }> => {
    const response = await ApiUtil.post<{
      success: boolean;
      data: { uploadUrl: string; avatarKey: string };
    }>("/user/profile/avatar/upload", { filename, contentType });
    return ApiUtil.extractData(response);
  },
};<|MERGE_RESOLUTION|>--- conflicted
+++ resolved
@@ -12,7 +12,6 @@
   UserProfileUpdateRequest,
   UserProfileUpdateResponse,
   GetPublicProfileResponse,
-<<<<<<< HEAD
 } from "@/types";
 
 const API_URL = process.env.NEXT_PUBLIC_API_URL;
@@ -20,10 +19,7 @@
 if (!API_URL) {
   throw new Error("NEXT_PUBLIC_API_URL is not set");
 }
-=======
-} from "@/types/user";
 import { ApiUtil } from "../api-util";
->>>>>>> 20aa35aa
 
 // User Authentication API Functions
 export const userApi = {
