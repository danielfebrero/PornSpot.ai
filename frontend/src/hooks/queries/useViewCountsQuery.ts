--- conflicted
+++ resolved
@@ -16,18 +16,7 @@
 }
 
 interface ViewCountResponse {
-<<<<<<< HEAD
-  success?: boolean;
-  data: {
-    viewCounts: ViewCountItem[];
-  };
-=======
-  viewCounts: Array<{
-    targetType: "album" | "media";
-    targetId: string;
-    viewCount: number;
-  }>;
->>>>>>> 4b4ba6aa
+  viewCounts: ViewCountItem[];
 }
 
 // Cache data structures
@@ -211,23 +200,7 @@
 
           return {
             ...oldData,
-<<<<<<< HEAD
-            data: {
-              ...oldData.data,
-              viewCounts: oldData.data.viewCounts.map((item) => {
-                if (
-                  item.targetType === targetType &&
-                  item.targetId === targetId
-                ) {
-                  return {
-                    ...item,
-                    viewCount: (item.viewCount || 0) + 1,
-                  };
-                }
-                return item;
-              }),
-            },
-=======
+
             viewCounts: oldData.viewCounts.map((item: any) => {
               if (
                 item.targetType === targetType &&
@@ -240,7 +213,6 @@
               }
               return item;
             }),
->>>>>>> 4b4ba6aa
           };
         }
       );
@@ -249,13 +221,8 @@
       // This ensures ViewCount components update even if they started with no data
       queryClient.setQueriesData(
         { queryKey: queryKeys.content.viewCounts },
-<<<<<<< HEAD
         (oldData: ViewCountResponse | undefined) => {
-          if (!oldData?.data?.viewCounts) {
-=======
-        (oldData: any) => {
           if (!oldData?.viewCounts) {
->>>>>>> 4b4ba6aa
             // Create cache entry for this specific target
             return {
               viewCounts: [
@@ -271,23 +238,6 @@
           // Update existing cache entries
           return {
             ...oldData,
-<<<<<<< HEAD
-            data: {
-              ...oldData.data,
-              viewCounts: oldData.data.viewCounts.map((item) => {
-                if (
-                  item.targetType === targetType &&
-                  item.targetId === targetId
-                ) {
-                  return {
-                    ...item,
-                    viewCount: (item.viewCount || 0) + 1,
-                  };
-                }
-                return item;
-              }),
-            },
-=======
             viewCounts: oldData.viewCounts.map((item: any) => {
               if (
                 item.targetType === targetType &&
@@ -300,7 +250,6 @@
               }
               return item;
             }),
->>>>>>> 4b4ba6aa
           };
         }
       );
@@ -405,26 +354,8 @@
   // Update in bulk view counts caches
   queryClient.setQueriesData(
     { queryKey: queryKeys.content.viewCounts },
-<<<<<<< HEAD
+
     (oldData: ViewCountResponse | undefined) => {
-      if (!oldData?.data?.viewCounts) return oldData;
-
-      return {
-        ...oldData,
-        data: {
-          ...oldData.data,
-          viewCounts: oldData.data.viewCounts.map((item) => {
-            if (item.targetType === targetType && item.targetId === targetId) {
-              return {
-                ...item,
-                viewCount: Math.max(0, (item.viewCount || 0) + increment),
-              };
-            }
-            return item;
-          }),
-        },
-=======
-    (oldData: any) => {
       if (!oldData?.viewCounts) return oldData;
 
       return {
@@ -438,7 +369,6 @@
           }
           return item;
         }),
->>>>>>> 4b4ba6aa
       };
     }
   );
