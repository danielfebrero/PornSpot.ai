--- conflicted
+++ resolved
@@ -1,13 +1,9 @@
 import { APIGatewayProxyEvent, APIGatewayProxyResult } from "aws-lambda";
 import { ResponseUtil } from "@shared/utils/response";
 import { RevalidationService } from "@shared/utils/revalidation";
-<<<<<<< HEAD
 import { UpdateAlbumRequest } from "@shared";
-=======
-import { UpdateAlbumRequest } from "@shared/types";
 import { LambdaHandlerUtil, AdminAuthResult } from "@shared/utils/lambda-handler";
 import { ValidationUtil } from "@shared/utils/validation";
->>>>>>> 20aa35aa
 
 const handleUpdateAlbum = async (
   event: APIGatewayProxyEvent,
