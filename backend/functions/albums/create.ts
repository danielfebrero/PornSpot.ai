import { APIGatewayProxyEvent, APIGatewayProxyResult } from "aws-lambda";
import { v4 as uuidv4 } from "uuid";
import { DynamoDBService } from "@shared/utils/dynamodb";
import { ResponseUtil } from "@shared/utils/response";
import { RevalidationService } from "@shared/utils/revalidation";
<<<<<<< HEAD
import { CreateAlbumRequest, AlbumEntity } from "@shared";
import { UserAuthUtil } from "@shared/utils/user-auth";
=======
import { CreateAlbumRequest, AlbumEntity } from "@shared/types";
>>>>>>> 20aa35aa
import { PlanUtil } from "@shared/utils/plan";
import { CoverThumbnailUtil } from "@shared/utils/cover-thumbnail";
import { getPlanPermissions } from "@shared/utils/permissions";
import { LambdaHandlerUtil, AuthResult } from "@shared/utils/lambda-handler";
import { ValidationUtil } from "@shared/utils/validation";

const handleCreateAlbum = async (
  event: APIGatewayProxyEvent,
  auth: AuthResult
): Promise<APIGatewayProxyResult> => {
  const { userId, userRole = "user" } = auth;

  const request: CreateAlbumRequest = LambdaHandlerUtil.parseJsonBody(event);

  // Validate album title using shared utility
  const title = ValidationUtil.validateAlbumTitle(request.title);

  // Validate selected media IDs if provided (for user albums)
  if (request.mediaIds && request.mediaIds.length > 0) {
    const mediaIds = ValidationUtil.validateArray(
      request.mediaIds,
      "mediaIds",
      (mediaId, index) => ValidationUtil.validateRequiredString(mediaId, `mediaId[${index}]`)
    );

    // Verify all media items exist and belong to the user (unless admin)
    for (const mediaId of mediaIds) {
      const media = await DynamoDBService.getMedia(mediaId);
      if (!media) {
        return ResponseUtil.badRequest(
          event,
          `Media item ${mediaId} not found`
        );
      }
    }
  }

  // Validate optional tags
  const tags = request.tags ? ValidationUtil.validateTags(request.tags) : undefined;

  // Validate cover image ID if provided and generate thumbnails
  let coverImageUrl: string | undefined;
  let thumbnailUrls:
    | {
        cover?: string;
        small?: string;
        medium?: string;
        large?: string;
        xlarge?: string;
      }
    | undefined;

  if (request.coverImageId) {
    const coverImageId = ValidationUtil.validateRequiredString(
      request.coverImageId,
      "coverImageId"
    );
    
    const coverMedia = await DynamoDBService.getMedia(coverImageId);
    if (!coverMedia) {
      return ResponseUtil.badRequest(
        event,
        `Cover image ${coverImageId} not found`
      );
    }
    coverImageUrl = coverMedia.url;
  }

  const albumId = uuidv4();
  const now = new Date().toISOString();

  // Determine isPublic value based on user role and permissions
  let isPublicValue: boolean;
  if (userRole === "admin") {
    // Admins can set any isPublic value they want
    isPublicValue = request.isPublic ?? false;
  } else {
    // For regular users, check if they have permission to create private content
    const userPlanInfo = await PlanUtil.getUserPlanInfo(userId);
    const planPermissions = getPlanPermissions(userPlanInfo.plan);

    if (planPermissions.canCreatePrivateContent) {
      // User has permission to create private content, so they can set isPublic
      isPublicValue = request.isPublic ?? true;
    } else {
      // User doesn't have permission to create private content, force to public
      isPublicValue = true;

      // Log a warning if user tried to set isPublic to false
      if (request.isPublic === false) {
        console.warn(
          `User ${userId} with plan ${userPlanInfo.plan} attempted to create private album but lacks permission`
        );
      }
    }
  }

  // Generate thumbnails if cover image is set, before creating the album
  if (coverImageUrl) {
    const generatedThumbnails =
      await CoverThumbnailUtil.processCoverImageThumbnails(
        coverImageUrl,
        albumId
      );

    if (generatedThumbnails) {
      thumbnailUrls = generatedThumbnails;
    } else {
      console.warn(
        `Failed to generate thumbnails for album ${albumId}, continuing without them`
      );
    }
  }

  const albumEntity: AlbumEntity = {
    PK: `ALBUM#${albumId}`,
    SK: "METADATA",
    GSI1PK: "ALBUM",
    GSI1SK: `${now}#${albumId}`,
    GSI4PK: "ALBUM_BY_CREATOR",
    GSI4SK: `${userId}#${now}#${albumId}`,
    EntityType: "Album",
    id: albumId,
    title,
    tags,
    createdAt: now,
    updatedAt: now,
    mediaCount: 0,
    isPublic: isPublicValue.toString(),
    likeCount: 0,
    bookmarkCount: 0,
    viewCount: 0,
    createdBy: userId,
    createdByType: userRole === "admin" ? "admin" : "user",
    ...(coverImageUrl && { coverImageUrl }),
    ...(thumbnailUrls && { thumbnailUrls }),
  };

  await DynamoDBService.createAlbum(albumEntity);

  // Increment user's totalAlbums metric
  try {
    await DynamoDBService.incrementUserProfileMetric(userId, "totalAlbums");
    console.log(`📈 Incremented totalAlbums for user: ${userId}`);
  } catch (error) {
    console.warn(
      `⚠️ Failed to increment totalAlbums for user ${userId}:`,
      error
    );
  }

  // Add selected media to the album if provided
  if (request.mediaIds && request.mediaIds.length > 0) {
    for (const mediaId of request.mediaIds) {
      try {
        await DynamoDBService.addMediaToAlbum(albumId, mediaId, userId);
      } catch (error: any) {
        // Skip duplicates silently during album creation (shouldn't happen but defensive)
        if (!error.message?.includes("already in album")) {
          throw error;
        }
      }
    }
  }

  const album = DynamoDBService.convertAlbumEntityToAlbum(albumEntity);

  // Trigger revalidation
  await RevalidationService.revalidateAlbums();

  return ResponseUtil.created(event, album);
};

// Export the wrapped handler using the new utility
export const handler = LambdaHandlerUtil.withAuth(handleCreateAlbum, {
  requireBody: true,
  includeRole: true,
});<|MERGE_RESOLUTION|>--- conflicted
+++ resolved
@@ -3,12 +3,8 @@
 import { DynamoDBService } from "@shared/utils/dynamodb";
 import { ResponseUtil } from "@shared/utils/response";
 import { RevalidationService } from "@shared/utils/revalidation";
-<<<<<<< HEAD
 import { CreateAlbumRequest, AlbumEntity } from "@shared";
 import { UserAuthUtil } from "@shared/utils/user-auth";
-=======
-import { CreateAlbumRequest, AlbumEntity } from "@shared/types";
->>>>>>> 20aa35aa
 import { PlanUtil } from "@shared/utils/plan";
 import { CoverThumbnailUtil } from "@shared/utils/cover-thumbnail";
 import { getPlanPermissions } from "@shared/utils/permissions";
