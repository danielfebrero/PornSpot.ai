--- conflicted
+++ resolved
@@ -1,14 +1,10 @@
 import { APIGatewayProxyEvent, APIGatewayProxyResult } from "aws-lambda";
 import { ResponseUtil } from "@shared/utils/response";
 import { RevalidationService } from "@shared/utils/revalidation";
-<<<<<<< HEAD
 import { UpdateAlbumRequest } from "@shared";
 import { UserAuthUtil } from "@shared/utils/user-auth";
-=======
-import { UpdateAlbumRequest } from "@shared/types";
 import { LambdaHandlerUtil, AuthResult } from "@shared/utils/lambda-handler";
 import { ValidationUtil } from "@shared/utils/validation";
->>>>>>> 20aa35aa
 
 const handleUpdateAlbum = async (
   event: APIGatewayProxyEvent,
