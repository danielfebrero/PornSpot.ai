import { APIGatewayProxyEvent, APIGatewayProxyResult } from "aws-lambda";
import { ResponseUtil } from "@shared/utils/response";
import { DynamoDBService } from "@shared/utils/dynamodb";
<<<<<<< HEAD
import { UserAuthUtil } from "@shared/utils/user-auth";
import { UserEntity } from "@shared";
=======
import { LambdaHandlerUtil, AuthResult } from "@shared/utils/lambda-handler";
import { UserEntity } from "@shared/types/user";
>>>>>>> 20aa35aa

interface DeleteAccountResponse {
  message: string;
}

const handleDeleteAccount = async (
  event: APIGatewayProxyEvent,
  auth: AuthResult
): Promise<APIGatewayProxyResult> => {
  console.log("🔍 /user/account/delete handler called");

  // Only allow DELETE method
  if (event.httpMethod !== "DELETE") {
    console.log("❌ Method not allowed:", event.httpMethod);
    return ResponseUtil.methodNotAllowed(event, "Only DELETE method allowed");
  }

  console.log(`✅ User session valid: ${auth.userId}`);

  // Start the account deletion process (soft delete)
  console.log("🗑️ Starting account deletion process (soft delete)...");

  // 1. Mark user account as deleted and anonymize personal data
  console.log("📝 Anonymizing user account...");
  await anonymizeUserAccount(auth.userId);

  // 2. Delete active user sessions
  console.log("🚪 Deleting user sessions...");
  await deleteUserSessions(auth.userId);

  // Note: We keep media, albums, and interactions but they will show as "[deleted]" user

  console.log("✅ Account deletion completed successfully (soft delete)");

  const response: DeleteAccountResponse = {
    message:
      "Account deleted successfully. Your content will remain but show as '[deleted]' user",
  };

  return ResponseUtil.success(event, response);
};

/**
 * Anonymize user account (soft delete) by removing personal information
 * but keeping the user record so content can still reference it as "[deleted]"
 */
async function anonymizeUserAccount(userId: string): Promise<void> {
  try {
    // Update user to mark as deleted and remove personal information
    const anonymizedData: Partial<UserEntity> = {
      email: `deleted.${userId}@deleted.local`, // Keep unique for constraints
      username: "[deleted]", // This will be displayed instead of real username
      isActive: false,
      isEmailVerified: false,
    };

    // Remove optional personal fields if they exist
    const fieldsToRemove = {
      firstName: "",
      lastName: "",
      googleId: "",
      bio: "",
      location: "",
      website: "",
    };

    // Only add fields to remove if they would actually clear existing data
    Object.assign(anonymizedData, fieldsToRemove);

    await DynamoDBService.updateUser(userId, anonymizedData);
    console.log(`✅ User ${userId} has been anonymized`);
  } catch (error) {
    console.error("Error anonymizing user account:", error);
    throw error;
  }
}

/**
 * Delete all active sessions for the user (logs them out everywhere)
 * Note: This is a simplified approach - in a production system you might
 * want to implement a more efficient way to track sessions by user
 */
async function deleteUserSessions(userId: string): Promise<void> {
  try {
    // For now, we'll rely on session expiration and the fact that
    // the user's isActive flag is set to false, which should invalidate sessions
    // A more robust approach would require indexing sessions by userId
    console.log(
      `🔐 Sessions for user ${userId} will be invalidated due to account deactivation`
    );
  } catch (error) {
    console.error("Error handling user sessions:", error);
    throw error;
  }
}

export const handler = LambdaHandlerUtil.withAuth(handleDeleteAccount);<|MERGE_RESOLUTION|>--- conflicted
+++ resolved
@@ -1,13 +1,9 @@
 import { APIGatewayProxyEvent, APIGatewayProxyResult } from "aws-lambda";
 import { ResponseUtil } from "@shared/utils/response";
 import { DynamoDBService } from "@shared/utils/dynamodb";
-<<<<<<< HEAD
 import { UserAuthUtil } from "@shared/utils/user-auth";
 import { UserEntity } from "@shared";
-=======
 import { LambdaHandlerUtil, AuthResult } from "@shared/utils/lambda-handler";
-import { UserEntity } from "@shared/types/user";
->>>>>>> 20aa35aa
 
 interface DeleteAccountResponse {
   message: string;
