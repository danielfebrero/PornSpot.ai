--- conflicted
+++ resolved
@@ -1,13 +1,10 @@
 import { APIGatewayProxyEvent, APIGatewayProxyResult } from "aws-lambda";
 import { DynamoDBService } from "@shared/utils/dynamodb";
 import { ResponseUtil } from "@shared/utils/response";
-<<<<<<< HEAD
 import { Comment } from "@shared";
-=======
 import { LambdaHandlerUtil } from "@shared/utils/lambda-handler";
 import { ValidationUtil } from "@shared/utils/validation";
-import { Comment } from "@shared/types";
->>>>>>> 20aa35aa
+
 import {
   PaginationUtil,
   DEFAULT_PAGINATION_LIMITS,
