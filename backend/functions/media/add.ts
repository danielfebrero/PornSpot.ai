--- conflicted
+++ resolved
@@ -3,12 +3,8 @@
 import { DynamoDBService } from "@shared/utils/dynamodb";
 import { S3Service } from "@shared/utils/s3";
 import { ResponseUtil } from "@shared/utils/response";
-<<<<<<< HEAD
 import { UploadMediaRequest, AddMediaToAlbumRequest } from "@shared";
 import { UserAuthUtil } from "@shared/utils/user-auth";
-=======
-import { UploadMediaRequest, AddMediaToAlbumRequest } from "@shared/types";
->>>>>>> 20aa35aa
 import { RevalidationService } from "@shared/utils/revalidation";
 import { LambdaHandlerUtil, AuthResult } from "@shared/utils/lambda-handler";
 import { ValidationUtil } from "@shared/utils/validation";
