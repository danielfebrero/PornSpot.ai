--- conflicted
+++ resolved
@@ -1,12 +1,8 @@
 import { APIGatewayProxyEvent, APIGatewayProxyResult } from "aws-lambda";
 import { DynamoDBService } from "@shared/utils/dynamodb";
 import { ResponseUtil } from "@shared/utils/response";
-<<<<<<< HEAD
 import { Comment } from "@shared";
-=======
-import { Comment } from "@shared/types";
 import { LambdaHandlerUtil } from "@shared/utils/lambda-handler";
->>>>>>> 20aa35aa
 
 const handleGetMediaById = async (
   event: APIGatewayProxyEvent
